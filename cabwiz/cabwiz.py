#!/usr/bin/env python3

# cabwiz.py        -*- coding: utf-8 -*-

# The main executable for Cabinet Wiz.

# Copyright © 2018  Harry H. Toigo II, L33b0

# This file is part of Cabinet Wiz.
# Cabinet Wiz is the custom Euro-style cabinet configurator.

# Cabinet Wiz is free software: you can redistribute it and/or modify
# it under the terms of the GNU General Public License as published by
# the Free Software Foundation, either version 3 of the License, or
# (at your option) any later version.

# Cabinet Wiz is distributed in the hope that it will be useful,
# but WITHOUT ANY WARRANTY; without even the implied warranty of
# MERCHANTABILITY or FITNESS FOR A PARTICULAR PURPOSE.  See the
# GNU General Public License for more details.

# You should have received a copy of the GNU General Public License
# along with Cabinet Wiz.  If not, see <https://www.gnu.org/licenses/>.

# To contact us:
#
# Email:       hhtpub@gmail.com
#
# Snail mail:  433 Buena Vista Ave. #310
#              Alameda CA  94501


"""Cabinet Wiz: The Custom Euro-Style Cabinet Configurator.

Quickly and easily, by entering a few dimensions, configure a bank of Euro-style
cabinets. Generate a parts list with dimensions, as well as cutlist.

Cabinet Wiz has both a GUI interface for ease of use, and a command line interface
for power users and scripting capability.
"""


import sys
import argparse
import textwrap

import gui
from cabinet import Ends, Run
import job
import cutlist
from text import wrap


def start_gui():
    """Start the GUI version of the program."""
    app = gui.Application()
    app.mainloop()


def start_cli(args):
    """Start the command-line version of the program."""

    # Create a cabinet Run object which does all the calculating.
<<<<<<< HEAD
    cab_run = Run(args.fullwidth, args.height, args.depth,
                  fillers=args.fillers,
                  matl_thickness=args.thick)
=======
    cab_run = cab.Run(args.fullwidth, args.height, args.depth,
                      num_fillers=args.fillers,
                      material=args.matl, matl_thickness=args.thick)
>>>>>>> 9dd8ff5b
    # Create a job object that holds the name, a single cabinet run object,
    # and an optional description for the job.
    if args.desc is not None:
        j = job.Job(args.name, cab_run, args.desc)
    else:
        j = job.Job(args.name, cab_run)

    # Output the job specification to the terminal, ensuring lines are no
    # longer than 60 chars.
    for line in wrap(j.specification, 60):
        print(line)

    # If requested, produce and save a cutlist pdf file.
    if args.cutlist is not None:
        # Generate a cutlist pdf and save in file given by args.cutlist
        cutlist.save_cutlist(args.cutlist, j)


def get_parser():
    """Create a parser for the command line arguments."""
    parser = argparse.ArgumentParser(
        formatter_class=argparse.RawDescriptionHelpFormatter,
        description=textwrap.dedent('''\
            Configure a one-off job consisting of a single bank of cabinets.

            Passing no arguments starts the GUI version of Cabinet Wiz.
            When running the command line version, the following arguments are
            REQUIRED:  -w WIDTH -ht HT -d DEPTH -n NAME
            Otherwise, there is not enough information to compute the job.
            '''))
    parser.add_argument('-w', '--fullwidth',
                        help='full bank width for all cabinets combined',
                        metavar='WIDTH',
                        type=float)
    parser.add_argument('-ht', '--height',
                        help="height from toe kick to top of cabinet",
                        metavar='HT',
                        type=float)
    parser.add_argument('-d', '--depth',
                        help="depth from front to back including door",
                        metavar='DEPTH',
                        type=float)
    parser.add_argument('-n', "--name",
                        help="a unique identifying name for the job",
                        metavar='NAME',
                        type=str)
    parser.add_argument("-s", "--desc",
                        help="a description of the job",
                        metavar='DESC',
                        type=str)
    parser.add_argument("-f", "--fillers",
                        help="ends that will have filler panels",
                        type=Ends.from_string,
                        choices=list(Ends),
                        default=Ends.from_string('neither'))
    parser.add_argument("-m", "--matl",
                        help="primary building material name",
                        type=str,
                        default=cab.materials[0])
    parser.add_argument("-th", "--thick",
                        help="building material thickness",
                        metavar='TH',
                        type=float,
                        default=cab.matl_thicknesses[cab.materials[0]])
    parser.add_argument("-c", "--cutlist",
                        help="generate a cutlist & save in FN.pdf",
                        metavar='FN',
                        type=str)
    parser.add_argument("-ctl", "--ctopleft",
                        help="countertop overhang left side",
                        type=float)
    parser.add_argument("-ctr", "--ctopright",
                        help="countertop overhang right side",
                        type=float)
    parser.add_argument("-ctf", "--ctopfront",
                        help="countertop overhang front side",
                        type=float)
    return parser


if __name__ == '__main__':
    parser = get_parser()
    args = parser.parse_args()

    if len(sys.argv) == 1:
        # No arguments have been passed on the cmdline; start the GUI version.
        start_gui()
    else:
        start_cli(args)


# cabwiz.py ends here<|MERGE_RESOLUTION|>--- conflicted
+++ resolved
@@ -61,15 +61,9 @@
     """Start the command-line version of the program."""
 
     # Create a cabinet Run object which does all the calculating.
-<<<<<<< HEAD
     cab_run = Run(args.fullwidth, args.height, args.depth,
                   fillers=args.fillers,
-                  matl_thickness=args.thick)
-=======
-    cab_run = cab.Run(args.fullwidth, args.height, args.depth,
-                      num_fillers=args.fillers,
-                      material=args.matl, matl_thickness=args.thick)
->>>>>>> 9dd8ff5b
+                  material=args.matl, matl_thickness=args.thick)
     # Create a job object that holds the name, a single cabinet run object,
     # and an optional description for the job.
     if args.desc is not None:
