# job.py        -*- coding: utf-8 -*-

# Job module for Cabinet Wiz.

# Copyright © 2018  Harry H. Toigo II, L33b0

# This file is part of Cabinet Wiz.
# Cabinet Wiz is the custom Euro-style cabinet configurator.

# Cabinet Wiz is free software: you can redistribute it and/or modify
# it under the terms of the GNU General Public License as published by
# the Free Software Foundation, either version 3 of the License, or
# (at your option) any later version.

# Cabinet Wiz is distributed in the hope that it will be useful,
# but WITHOUT ANY WARRANTY; without even the implied warranty of
# MERCHANTABILITY or FITNESS FOR A PARTICULAR PURPOSE.  See the
# GNU General Public License for more details.

# You should have received a copy of the GNU General Public License
# along with Cabinet Wiz.  If not, see <https://www.gnu.org/licenses/>.

# To contact us:
#
# Email:       hhtpub@gmail.com
#
# Snail mail:  433 Buena Vista Ave. #310
#              Alameda CA  94501


"""Cabinet Wiz job module.

This module implements the job facilities of Cabinet Wiz.
"""

# __all__ = [max_cabinet_width, door_hinge_gap, cabinet_run, num_cabinets,
#            Run, Job]
__version__ = '0.1'
__author__ = 'Harry H. Toigo II'


from cabinet import Ends
from dimension_strs import dimstr, dimstr_col, thickness_str


def all_equal(lst):
    return lst[1:] == lst[:-1]


class Job:
    """A job with name, an optional description, and a run of cabinets."""

    def __init__(self, name, cab_run, desc=''):
        # Job.name is required and must be unique, as it is the job ID.
        self.name = name
        # A description is optional, and by default is the empty string.
        self.description = desc
        # For now, each job only has ONE run of cabinets.
        self.cabs = cab_run

    @property
    def header(self):
        result = []
        result.append('Job Name: ' + self.name)
        if self.description != '':
            result.append('Description: ' + self.description)
        result.append('Total Wall Space: ' + str(self.cabs.fullwidth) + '"')
        return result

    @property
    def summaryln(self):
        """Return a single string summary of the job."""
        result = (str(self.cabs.num_cabinets) + ' cabinets measuring '
                  + dimstr(self.cabs.cabinet_width) + '" '
                  + 'totalling '
                  + dimstr(self.cabs.cabinet_width
                           * self.cabs.num_cabinets) + '"')
        if self.cabs.fillers is Ends.neither:
            result += (', with finished end panels on left and right.'
                       ' No filler panels required.')
        elif self.cabs.fillers is Ends.left:
            result += (', with a ' + dimstr(self.cabs.filler_width)
                       + '" filler on the left.')
        elif self.cabs.fillers is Ends.right:
            result += (', with a ' + dimstr(self.cabs.filler_width)
                       + '" filler on the right.')
        elif self.cabs.fillers is Ends.both:
            result += (', with two (2) ' + dimstr(self.cabs.filler_width)
                       + '" fillers.')
        else:
            raise TypeError('fillers is not Ends.neither, .left, .right,'
                            ' or .both')
        if self.cabs.has_legs:
            result += (' To be mounted on legs.')
        result += '\n'
        return result

    @property
    def cabinfo(self):
        """A list of strings."""
        result = []
        result.append('Number of cabinets needed:  '
                      + str(self.cabs.num_cabinets))
        result.append('Single cabinet width:  '
                      + dimstr(self.cabs.cabinet_width) + '"')
        result.append('')
        return result

    @property
    def materialinfo(self):
        """A list of strings."""
        result = []
        result.append('Primary Material:  '
                      + thickness_str(self.cabs.prim_thickness)
                      + '" ' + self.cabs.prim_material)
        result.append('Door Material:  '
                      + thickness_str(self.cabs.door_thickness)
                      + '" ' + self.cabs.door_material)
        if self.cabs.has_legs:
            if self.cabs.bottom_stacked:
                mat_thick_strs = list(map(
                    thickness_str, self.cabs.btmpanel_thicknesses))
                if not all_equal(mat_thick_strs):
                    raise ValueError('stacked bottom panels have different'
                                     ' thicknesses')
                mat_thick_str = mat_thick_strs[0]
                btm_mat_str = (
                    'Bottom Material:  ' + mat_thick_str + '" '
                    + self.cabs.prim_material
                    + ', stacked x ' + str(self.cabs.btmpanels_per_cab))
            else:
                mat_thick_str = thickness_str(self.cabs.bottom_thickness)
                btm_mat_str = (
                    'Bottom Material:  ' + mat_thick_str + '" '
                    + self.cabs.prim_material)
            result.append(btm_mat_str)
        return result

    @property
    def overview(self):
        result = []
        # result.append('Overview:\n')
        result.append(self.summaryln)
        result.extend(self.cabinfo)
        result.extend(self.materialinfo)
        return result

    @property
    def partslist(self):
        result = []
        # result.append('Parts List:\n')
        result.append(
            'Back Panels:     {:2d}  @  {:10s}  x  {:10s}  x  {}'.format(
                self.cabs.num_backpanels,
                dimstr_col(self.cabs.back_width) + '"',
                dimstr_col(self.cabs.back_height) + '"',
                thickness_str(self.cabs.back_thickness) + '"'))
        result.append(
            'Bottom Panels:   {:2d}  @  {:10s}  x  {:10s}  x  {}'.format(
                self.cabs.num_bottompanels,
                dimstr_col(self.cabs.bottom_width) + '"',
                dimstr_col(self.cabs.bottom_depth) + '"',
                (thickness_str(self.cabs.bottom_thickness / 2)
                 if thickness_str(self.cabs.bottom_thickness) == '1 1/2'
                 else thickness_str(self.cabs.bottom_thickness)) + '"'))
        result.append(
            'Side Panels:     {:2d}  @  {:10s}  x  {:10s}  x  {}'.format(
                self.cabs.num_sidepanels,
                dimstr_col(self.cabs.side_depth) + '"',
                dimstr_col(self.cabs.side_height) + '"',
                thickness_str(self.cabs.side_thickness) + '"'))
        result.append(
            'Top Nailers:     {:2d}  @  {:10s}  x  {:10s}  x  {}'.format(
                self.cabs.num_topnailers,
                dimstr_col(self.cabs.topnailer_width) + '"',
                dimstr_col(self.cabs.topnailer_depth) + '"',
                thickness_str(self.cabs.topnailer_thickness) + '"'))
        if self.cabs.num_fillers > 0:
            result.append(
                'Fillers:         {:2d}  @  {:10s}  x  {:10s}  x  {}'.format(
                    self.cabs.num_fillers,
                    dimstr_col(self.cabs.filler_width) + '"',
                    dimstr_col(self.cabs.filler_height) + '"',
                    thickness_str(self.cabs.filler_thickness) + '"'))
        result.append(
            'Doors:           {:2d}  @  {:10s}  x  {:10s}  x  {}'.format(
                self.cabs.num_doors,
                dimstr_col(self.cabs.door_width) + '"',
                dimstr_col(self.cabs.door_height) + '"',
                thickness_str(self.cabs.door_thickness) + '"'))
        return result

    @property
    def specification(self):
        """Return a complete specification of the job as a list of strings."""
<<<<<<< HEAD
        sep = '-' * 60
        result = ( [sep] + self.header + [sep]
                   + ['Overview:', ''] + self.overview + [sep]
                   + ['Parts List:', ''] + self.partslist + [sep] )
=======
        sep = '-' * 65
        result = ([sep] + self.header + [sep]
                  + ['Overview:\n'] + self.overview + [sep]
                  + ['Parts List:\n'] + self.partslist + [sep])
>>>>>>> f8e56a9b
        return result


# job.py ends here<|MERGE_RESOLUTION|>--- conflicted
+++ resolved
@@ -193,17 +193,10 @@
     @property
     def specification(self):
         """Return a complete specification of the job as a list of strings."""
-<<<<<<< HEAD
-        sep = '-' * 60
-        result = ( [sep] + self.header + [sep]
-                   + ['Overview:', ''] + self.overview + [sep]
-                   + ['Parts List:', ''] + self.partslist + [sep] )
-=======
         sep = '-' * 65
         result = ([sep] + self.header + [sep]
-                  + ['Overview:\n'] + self.overview + [sep]
-                  + ['Parts List:\n'] + self.partslist + [sep])
->>>>>>> f8e56a9b
+                  + ['Overview:', ''] + self.overview + [sep]
+                  + ['Parts List:', ''] + self.partslist + [sep])
         return result
 
 
