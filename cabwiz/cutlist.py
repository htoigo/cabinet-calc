--- conflicted
+++ resolved
@@ -799,16 +799,8 @@
     result.add(vdimarrow_str(vdim, scale, rx - 9, ry, 0.67, boundsln_len))
 
     if material is not None and thickness is not None:
-<<<<<<< HEAD
         thick_str, matl_str = matl_thick_strs(
             material, thickness, rx, ry, hdim_scaled, vdim_scaled
-=======
-        matl_thick_str = String(
-            rx + hdim_scaled - 6, ry + vdim_scaled - 7 - 8,
-            thickness_str(thickness) + '"  ' + material[:3],
-            textAnchor='end',
-            fontSize=7
->>>>>>> f8e56a9b
             )
         result.add(thick_str)
         result.add(matl_str)
@@ -820,7 +812,7 @@
 
     Returns the two strings as a pair (thick_str, matl_str).
     """
-    thickn = dimstr(thickness) + '"'
+    thickn = thickness_str(thickness) + '"'
     matl = matl_abbrevs[material]
     font_nm = 'Helvetica'      # Default Graphics FontName is Times-Roman
     thick_font_sz = 7
