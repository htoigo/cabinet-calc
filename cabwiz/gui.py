# gui.py        -*- coding: utf-8 -*-

# Module implementing the Tkinter GUI for Cabinet Wiz.

# Copyright © 2018  Harry H. Toigo II, L33b0

# This file is part of Cabinet Wiz.
# Cabinet Wiz is the custom Euro-style cabinet configurator.

# Cabinet Wiz is free software: you can redistribute it and/or modify
# it under the terms of the GNU General Public License as published by
# the Free Software Foundation, either version 3 of the License, or
# (at your option) any later version.

# Cabinet Wiz is distributed in the hope that it will be useful,
# but WITHOUT ANY WARRANTY; without even the implied warranty of
# MERCHANTABILITY or FITNESS FOR A PARTICULAR PURPOSE.  See the
# GNU General Public License for more details.

# You should have received a copy of the GNU General Public License
# along with Cabinet Wiz.  If not, see <https://www.gnu.org/licenses/>.

# To contact us:
#
# Email:       hhtpub@gmail.com
#
# Snail mail:  433 Buena Vista Ave. #310
#              Alameda CA  94501


"""Cabinet Wiz GUI module.

This module implements the Cabinet Wiz GUI.
"""


#__all__ = [max_cabinet_width, door_hinge_gap, cabinet_run, num_cabinets,
#           Run, Job]
__version__ = '0.1'
__author__ = 'Harry H. Toigo II'

from tkinter import *
from tkinter import ttk
from tkinter import filedialog
from functools import reduce

from cabinet import materials, Ends, Run
import job
import cutlist
from text import wrap


class Application(ttk.Frame):
    """The application, which is the main content frame in the root window."""
    def __init__(self, root=None, title='Cabinet Wiz'):
        if root is None:
            # Create a new root window to be our master
            self.root = Tk()
        else:
            # Our master will be what was passed in as `root'
            self.root = root
        super().__init__(self.root, padding=5)
        # Instance variables
        self.root.title(title)
        self.jobname = StringVar()
        self.description = StringVar()
        self.fullwidth = StringVar()
        self.height = StringVar()
        self.depth = StringVar()
        self.fillers = StringVar()
        self.material = StringVar()
        self.thickness = StringVar()
        self.diff_btm_thickness = StringVar()
        self.bottom_thickness = StringVar()
        self.doors_per_cab = IntVar()
        self.output = StringVar()
        self.job = None
        self.initialize_vars()
        self.make_widgets()

    def initialize_vars(self):
        self.jobname.set('')
        self.description.set('')
        self.fullwidth.set('')
        self.height.set('')
        self.depth.set('')
<<<<<<< HEAD
        self.fillers.set('neither')
        self.material.set('Plywood')
        self.thickness.set('0.75')
=======
        self.num_fillers.set(0)
        self.material.set(cab.materials[0])
        self.thickness.set(cab.matl_thicknesses[self.material.get()])
>>>>>>> 9dd8ff5b
        self.diff_btm_thickness.set('no')
        self.bottom_thickness.set('')
        self.doors_per_cab.set(2)
        self.output.set('No job yet.')
        self.job = None

    def make_widgets(self):
        """Create and layout all the UI elements.

        Only the widgets that need to be refered to in other parts of the code
        are made as instance variables (with `self.').
        """
        ttk.Label(self, text='The Custom Euro-Style Cabinet Configurator').grid(
            column=0, row=0, sticky=W)
        inputframe = ttk.Labelframe(self, text='Parameters: ', borderwidth=2,
            relief='groove', padding=5)
        ttk.Label(self, text='Job Specification:').grid(
            column=0, row=2, sticky=W, pady=2)
        outputframe = ttk.Frame(self, borderwidth=1, relief='sunken',
                                padding=5)
        outp_btnsframe = ttk.Frame(self, padding=(0, 10))
        self.grid(column=0, row=0, sticky=(N, S, W, E))
        inputframe.grid(column=0, row=1, sticky=(N, S, W, E), pady=10)
        outputframe.grid(column=0, row=3, sticky=(N, S, W, E))
        outp_btnsframe.grid(column=0, row=4, sticky=(N, S, W, E))
        self.root.columnconfigure(0, weight=1)
        self.root.rowconfigure(0, weight=1)
        self.columnconfigure(0, weight=1)
        self.rowconfigure(3, weight=1)
        self.fill_inputframe(inputframe)
        self.fill_outputframe(outputframe)
        self.fill_outp_btnsframe(outp_btnsframe)

    def fill_inputframe(self, inpframe):

        def make_jobframe():
            jobframe = ttk.Frame(inpframe, padding=(0, 5, 0, 10))
            jobframe.grid(column=0, row=0, sticky=(N, S, W, E))
            jobframe.columnconfigure(0, weight=0)
            jobframe.columnconfigure(1, weight=1)
            ttk.Label(jobframe, text='Job Name:').grid(
                column=0, row=0, pady=2, sticky=W)
            self.jobname_ent = ttk.Entry(jobframe, textvariable=self.jobname,
                validate='key', validatecommand=(vcmd, '%P'))
            ttk.Label(jobframe, text='Description:').grid(
                column=0, row=1, pady=2, sticky=W)
            self.descrip_ent = ttk.Entry(
                jobframe, textvariable=self.description, validate='key',
                validatecommand=(vcmd, '%P'))
            self.jobname_ent.grid(column=1, row=0, pady=2, sticky=(W, E),
                                  padx=(5, 0))
            self.descrip_ent.grid(column=1, row=1, pady=2, sticky=(W, E),
                                  padx=(5, 0))
            self.jobname_ent.focus_set()

        def make_dimframe():
            dimframe = ttk.Frame(inpframe, padding=(0, 10))
            dimframe.grid(column=0, row=1, sticky=(N, S, W, E))
            dimframe.columnconfigure(0, weight=0)
            dimframe.columnconfigure(1, weight=1)
            dimframe.columnconfigure(2, weight=0)
            dimframe.columnconfigure(3, weight=1)
            dimframe.columnconfigure(4, weight=0)
            dimframe.columnconfigure(5, weight=1)
            ttk.Label(dimframe, text='Width:').grid(
                column=0, row=0, sticky=W, padx=(0, 3))
            self.fullwidth_ent = ttk.Entry(dimframe, width=10,
                textvariable=self.fullwidth, validate='key',
                validatecommand=(vcmd, '%P'))
            ttk.Label(dimframe, text='Height:').grid(
                column=2, row=0, sticky=E, padx=(6, 3))
            self.height_ent = ttk.Entry(dimframe, width=10,
                textvariable=self.height, validate='key',
                validatecommand=(vcmd, '%P'))
            ttk.Label(dimframe, text='Depth:').grid(
                column=4, row=0, sticky=E, padx=(6, 3))
            self.depth_ent = ttk.Entry(dimframe, width=10,
                textvariable=self.depth, validate='key',
                validatecommand=(vcmd, '%P'))
            self.fullwidth_ent.grid(column=1, row=0, sticky=(W, E), padx=3)
            self.height_ent.grid(column=3, row=0, sticky=(W, E), padx=3)
            self.depth_ent.grid(column=5, row=0, sticky=(W, E), padx=3)

        def make_miscframe():
            miscframe = ttk.Frame(inpframe, padding=(0, 5))
            miscframe.grid(column=0, row=2, sticky=(N, S, W, E))
            miscframe.columnconfigure(0, weight=0)
            miscframe.columnconfigure(1, weight=0)
            miscframe.columnconfigure(2, weight=0)
            miscframe.columnconfigure(3, weight=0)
            miscframe.columnconfigure(4, weight=1)
            miscframe.columnconfigure(5, weight=1)
            miscframe.columnconfigure(6, weight=1)
            ttk.Label(miscframe, text='Fillers for which ends?').grid(
                column=0, columnspan=2, row=0, sticky=W, padx=(0, 2), pady=2)
            ttk.Radiobutton(miscframe, value='neither', text='Neither',
                            variable=self.fillers).grid(
                                column=2, row=0, sticky=W, padx=3, pady=2)
            ttk.Radiobutton(miscframe, value='left', text='Left',
                            variable=self.fillers).grid(
                                column=3, row=0, sticky=W, padx=3, pady=2)
            ttk.Radiobutton(miscframe, value='right', text='Right',
                            variable=self.fillers).grid(
                                column=4, row=0, sticky=W, padx=3, pady=2)
            ttk.Radiobutton(miscframe, value='both', text='Both',
                            variable=self.fillers).grid(
                                column=5, row=0, sticky=W, padx=3, pady=2)
            ttk.Label(miscframe, text='Material:').grid(
                column=0, row=1, sticky=W, padx=(0, 2), pady=2)
<<<<<<< HEAD
            material_cbx = ttk.Combobox(miscframe, textvariable=self.material,
                                width=max(map(len, materials)) + 2)
            material_cbx['values'] = materials
=======
            self.material_cbx = ttk.Combobox(
                miscframe, textvariable=self.material,
                width=max(map(len, cab.materials)) + 2
            )
            self.material_cbx['values'] = cab.materials
>>>>>>> 9dd8ff5b
            # Prevent direct editing of the value in the combobox:
            self.material_cbx.state(['readonly'])
            # Call the `selection clear' method when the value changes. It looks
            # a bit odd visually without doing that.
            self.material_cbx.bind('<<ComboboxSelected>>', self.material_changed)
            self.material_cbx.grid(column=1, columnspan=2, row=1, sticky=W,
                                   padx=(6, 0), pady=2)
            ttk.Label(miscframe, text='Thickness:').grid(
                column=4, row=1, sticky=E, padx=4, pady=2)
            ttk.Entry(miscframe, textvariable=self.thickness,
                      width=6).grid(column=5, row=1, sticky=W, pady=2)
            ttk.Label(
                miscframe, text='Please check actual material thickness\n'
                                'and adjust value here accordingly.'
            ).grid(column=4, columnspan=2, row=2, sticky=N, padx=4, pady=(2,10))
            bottom_thickness_chk = ttk.Checkbutton(
                miscframe, text='Different Bottom Thickness:',
                command=self.diff_btm_changed, variable=self.diff_btm_thickness,
                onvalue='yes', offvalue='no').grid(
                    column=1, columnspan=4, row=3, sticky=E, padx=4, pady=2)
            self.bottom_thickness_ent = ttk.Entry(
                miscframe, textvariable=self.bottom_thickness, width=6
            )
            self.bottom_thickness_ent.state(['disabled'])
            self.bottom_thickness_ent.grid(column=5, row=3, sticky=W, pady=2)
            ttk.Label(miscframe, text='Doors per Cabinet:').grid(
<<<<<<< HEAD
                column=0, columnspan=2, row=3, sticky=W, padx=(0, 6), pady=(10, 2))
            drs_per_cab_rb1 = ttk.Radiobutton(
                miscframe, value=1, text='1', variable=self.doors_per_cab
            )
            # Do not allow selection of one door per cabinet. This can only be
            # enabled after major code changes throughout, to allow for upper
            # cabinet banks, variable height/width cabinets, etc.
            drs_per_cab_rb1.state(['disabled'])
            drs_per_cab_rb1.grid(column=2, row=3, sticky=W, padx=3, pady=(10, 2))
            ttk.Radiobutton(miscframe, value=2, text='2',
                variable=self.doors_per_cab).grid(
                    column=3, row=3, sticky=W, padx=3, pady=(10, 2))
=======
                column=0, columnspan=2, row=4, sticky=W, padx=(0, 6), pady=2)
            ttk.Radiobutton(miscframe, value=1, text='1',
                variable=self.doors_per_cab).grid(
                    column=2, row=4, sticky=W, padx=3, pady=2)
            ttk.Radiobutton(miscframe, value=2, text='2',
                variable=self.doors_per_cab).grid(
                    column=3, row=4, sticky=W, padx=3, pady=2)
>>>>>>> 9dd8ff5b

        def make_buttonframe():
            buttonframe = ttk.Frame(inpframe, padding=(0, 12, 0, 0))
            buttonframe.grid(column=0, row=3, sticky=(N, S, W, E))
            buttonframe.columnconfigure(0, weight=1)
            buttonframe.columnconfigure(1, weight=1)
            buttonframe.columnconfigure(2, weight=1)
            buttonframe.rowconfigure(0, weight=1)
            self.calc_button = ttk.Button(buttonframe, text='Calculate',
                                          command=self.calculate_job)
            self.calc_button.state(['disabled'])
            clear_button = ttk.Button(buttonframe, text='Clear',
                                      command=self.clear_input)
            quit_button = ttk.Button(buttonframe, text='Quit',
                                     command=self.quit)
            self.calc_button.grid(column=0, row=0, sticky=E, padx=2)
            clear_button.grid(column=1, row=0, sticky=W, padx=2)
            quit_button.grid(column=2, row=0, padx=2)

        # Register our validate function to get its function ID. This is used
        # to disable the `Calculate' button if the fields necessary for
        # calculation are not filled in.
        vcmd = self.root.register(self.validate_entry)
        make_jobframe()
        make_dimframe()
        make_miscframe()
        make_buttonframe()
        inpframe.columnconfigure(0, weight=1)

    def fill_outputframe(self, outpframe):
        self.output_lbl = ttk.Label(outpframe, textvariable=self.output,
                                    font='TkFixedFont')
        self.output_lbl.grid(column=0, row=0, sticky=(N, S, E, W), pady=(0, 50))

    def fill_outp_btnsframe(self, outp_btnsframe):
        outp_btnsframe.columnconfigure(0, weight=1)
        outp_btnsframe.columnconfigure(1, weight=1)
        outp_btnsframe.rowconfigure(0, weight=1)
        self.cutlist_button = ttk.Button(
            outp_btnsframe, text='Save Cutlist', command=self.save_cutlist)
        self.cutlist_button.state(['disabled'])
        self.panel_layout_btn = ttk.Button(
            outp_btnsframe, text='Optimize Panel Layout',
            command=self.optimize_panel_layout)
        self.panel_layout_btn.state(['disabled'])
        self.cutlist_button.grid(column=0, row=0, sticky=E, padx=2)
        self.panel_layout_btn.grid(column=1, row=0, sticky=W, padx=2)

    def validate_entry(self, value):
        if self.have_enough_info():
            self.calc_button.state(['!disabled'])
        else:
            self.calc_button.state(['disabled'])
        return True

    def have_enough_info(self):
        result = (self.jobname_ent.get() != ''
                  and self.fullwidth_ent.get() != ''
                  and self.height_ent.get() != ''
                  and self.depth_ent.get() != '')
        return result

    def material_changed(self, e):
        self.thickness.set(cab.matl_thicknesses[self.material.get()])
        self.material_cbx.selection_clear()

    def diff_btm_changed(self):
        if self.diff_btm_thickness.get() == 'yes':
            self.bottom_thickness_ent.state(['!disabled'])
        else:
            self.bottom_thickness.set('')
            self.bottom_thickness_ent.state(['disabled'])

    def quit(self):
        # Destroying the app's top-level window quits the app.
        self.root.destroy()

    def clear_input(self):
        self.initialize_vars()
        self.bottom_thickness_ent.state(['disabled'])
        self.calc_button.state(['disabled'])
        self.cutlist_button.state(['disabled'])
        self.panel_layout_btn.state(['disabled'])
        self.output_lbl.grid_configure(pady=(0, 50))

    def calculate_job(self):
        cab_run = Run(float(self.fullwidth.get()),
                      float(self.height.get()),
                      float(self.depth.get()),
                      fillers=Ends.from_string(self.fillers.get()),
                      material=self.material.get(),
                      matl_thickness=float(self.thickness.get()))
        if self.description.get() != '':
            self.job = job.Job(self.jobname.get(), cab_run,
                               self.description.get())
        else:
            self.job = job.Job(self.jobname.get(), cab_run)
        # Ensure output lines are no longer than 60 chars
        self.output.set('\n'.join(wrap(self.job.specification, 60)))
        self.output_lbl.grid_configure(pady=0)
        self.cutlist_button.state(['!disabled'])

    def save_cutlist(self):
        """Generate a cutlist pdf and save in file chosen by user."""
        filename = filedialog.asksaveasfilename(
            title='Filename to Save Cutlist As',
            parent=self.root,
            filetypes=(('PDF Files', '*.pdf'), ('All Files', '*')))
        if filename != '':
            cutlist.save_cutlist(filename, self.job)

    def optimize_panel_layout(self):
        pass


# gui.py ends here<|MERGE_RESOLUTION|>--- conflicted
+++ resolved
@@ -44,7 +44,7 @@
 from tkinter import filedialog
 from functools import reduce
 
-from cabinet import materials, Ends, Run
+from cabinet import materials, matl_thicknesses, Ends, Run
 import job
 import cutlist
 from text import wrap
@@ -84,15 +84,9 @@
         self.fullwidth.set('')
         self.height.set('')
         self.depth.set('')
-<<<<<<< HEAD
         self.fillers.set('neither')
-        self.material.set('Plywood')
-        self.thickness.set('0.75')
-=======
-        self.num_fillers.set(0)
-        self.material.set(cab.materials[0])
-        self.thickness.set(cab.matl_thicknesses[self.material.get()])
->>>>>>> 9dd8ff5b
+        self.material.set(materials[0])
+        self.thickness.set(matl_thicknesses[self.material.get()])
         self.diff_btm_thickness.set('no')
         self.bottom_thickness.set('')
         self.doors_per_cab.set(2)
@@ -202,17 +196,11 @@
                                 column=5, row=0, sticky=W, padx=3, pady=2)
             ttk.Label(miscframe, text='Material:').grid(
                 column=0, row=1, sticky=W, padx=(0, 2), pady=2)
-<<<<<<< HEAD
-            material_cbx = ttk.Combobox(miscframe, textvariable=self.material,
-                                width=max(map(len, materials)) + 2)
-            material_cbx['values'] = materials
-=======
             self.material_cbx = ttk.Combobox(
                 miscframe, textvariable=self.material,
-                width=max(map(len, cab.materials)) + 2
+                width=max(map(len, materials)) + 2
             )
-            self.material_cbx['values'] = cab.materials
->>>>>>> 9dd8ff5b
+            self.material_cbx['values'] = materials
             # Prevent direct editing of the value in the combobox:
             self.material_cbx.state(['readonly'])
             # Call the `selection clear' method when the value changes. It looks
@@ -239,8 +227,7 @@
             self.bottom_thickness_ent.state(['disabled'])
             self.bottom_thickness_ent.grid(column=5, row=3, sticky=W, pady=2)
             ttk.Label(miscframe, text='Doors per Cabinet:').grid(
-<<<<<<< HEAD
-                column=0, columnspan=2, row=3, sticky=W, padx=(0, 6), pady=(10, 2))
+                column=0, columnspan=2, row=4, sticky=W, padx=(0, 6), pady=(10, 2))
             drs_per_cab_rb1 = ttk.Radiobutton(
                 miscframe, value=1, text='1', variable=self.doors_per_cab
             )
@@ -248,19 +235,10 @@
             # enabled after major code changes throughout, to allow for upper
             # cabinet banks, variable height/width cabinets, etc.
             drs_per_cab_rb1.state(['disabled'])
-            drs_per_cab_rb1.grid(column=2, row=3, sticky=W, padx=3, pady=(10, 2))
+            drs_per_cab_rb1.grid(column=2, row=4, sticky=W, padx=3, pady=(10, 2))
             ttk.Radiobutton(miscframe, value=2, text='2',
                 variable=self.doors_per_cab).grid(
-                    column=3, row=3, sticky=W, padx=3, pady=(10, 2))
-=======
-                column=0, columnspan=2, row=4, sticky=W, padx=(0, 6), pady=2)
-            ttk.Radiobutton(miscframe, value=1, text='1',
-                variable=self.doors_per_cab).grid(
-                    column=2, row=4, sticky=W, padx=3, pady=2)
-            ttk.Radiobutton(miscframe, value=2, text='2',
-                variable=self.doors_per_cab).grid(
-                    column=3, row=4, sticky=W, padx=3, pady=2)
->>>>>>> 9dd8ff5b
+                    column=3, row=4, sticky=W, padx=3, pady=(10, 2))
 
         def make_buttonframe():
             buttonframe = ttk.Frame(inpframe, padding=(0, 12, 0, 0))
