# gui.py        -*- coding: utf-8 -*-

# Module implementing the Tkinter GUI for Cabinet Wiz.

# Copyright © 2018  Harry H. Toigo II, L33b0

# This file is part of Cabinet Wiz.
# Cabinet Wiz is the custom Euro-style cabinet configurator.

# Cabinet Wiz is free software: you can redistribute it and/or modify
# it under the terms of the GNU General Public License as published by
# the Free Software Foundation, either version 3 of the License, or
# (at your option) any later version.

# Cabinet Wiz is distributed in the hope that it will be useful,
# but WITHOUT ANY WARRANTY; without even the implied warranty of
# MERCHANTABILITY or FITNESS FOR A PARTICULAR PURPOSE.  See the
# GNU General Public License for more details.

# You should have received a copy of the GNU General Public License
# along with Cabinet Wiz.  If not, see <https://www.gnu.org/licenses/>.

# To contact us:
#
# Email:       hhtpub@gmail.com
#
# Snail mail:  433 Buena Vista Ave. #310
#              Alameda CA  94501


"""Cabinet Wiz GUI module.

This module implements the Cabinet Wiz GUI.
"""


#__all__ = [max_cabinet_width, door_hinge_gap, cabinet_run, num_cabinets,
#           Run, Job]
__version__ = '0.1'
__author__ = 'Harry H. Toigo II'

from tkinter import *
from tkinter import ttk
from tkinter import filedialog
from functools import reduce

from cabinet import (
    materials, matl_thicknesses, prim_mat_default, door_mat_default, Ends, Run
    )
import job
import cutlist
from text import wrap


def yn_to_bool(str):
    """True if str is 'y' or 'yes', False if str is 'n' or 'no', else error.

    String matching is case-insensitive.

    We need the function yn_to_bool because the built-in function bool() does
    not do what we want. For example, bool('no') returns True.
    """
    if str.lower() in ['y', 'yes']:
        result = True
    elif str.lower() in ['n', 'no']:
        result = False
    else:
        raise ValueError('str is not one of "y", "yes", "n" or "no"')
    return result


class Application(ttk.Frame):
    """The application, which is the main content frame in the root window."""
    def __init__(self, root=None, title='Cabinet Wiz'):
        if root is None:
            # Create a new root window to be our master
            self.root = Tk()
        else:
            # Our master will be what was passed in as `root'
            self.root = root
        super().__init__(self.root, padding=5)
        # Instance variables
        self.root.title(title)
        self.jobname = StringVar()
        self.description = StringVar()
        self.fullwidth = StringVar()
        self.height = StringVar()
        self.depth = StringVar()
        self.fillers = StringVar()
        self.prim_material = StringVar()
        self.prim_thickness = StringVar()
        self.door_material = StringVar()
        self.door_thickness = StringVar()
        self.legs = StringVar()
        self.bottom_thickness = StringVar()
        self.btmpanel1_thickness = StringVar()
        self.btmpanel2_thickness = StringVar()
        self.stacked_btm = StringVar()
        self.btm_material = StringVar()
        self.doors_per_cab = IntVar()
        self.output = ''
        self.job = None
        self.initialize_vars()
        self.make_widgets()

    def initialize_vars(self):
        self.jobname.set('')
        self.description.set('')
        self.fullwidth.set('')
        self.height.set('')
        self.depth.set('')
        self.fillers.set('neither')
        self.prim_material.set(materials[prim_mat_default])
        self.prim_thickness.set(matl_thicknesses[self.prim_material.get()][0])
        self.door_material.set(materials[door_mat_default])
        self.door_thickness.set(matl_thicknesses[self.door_material.get()][0])
        self.legs.set('no')
        self.bottom_thickness.set('')
        self.btmpanel1_thickness.set('')
        self.btmpanel1_thickness.trace('w', self.btmpnl_thickness_changed)
        self.btmpanel2_thickness.set('')
        self.btmpanel2_thickness.trace('w', self.btmpnl_thickness_changed)
        self.stacked_btm.set('no')
        self.btm_material.set('')
        self.doors_per_cab.set(2)
        self.output = 'No job yet.'
        self.job = None

    def make_widgets(self):
        """Create and layout all the UI elements.

        Only the widgets that need to be refered to in other parts of the code
        are made as instance variables (with `self.').
        """
        ttk.Label(self, text='The Custom Euro-Style Cabinet Configurator').grid(
            column=0, row=0, sticky=W)
        inputframe = ttk.Labelframe(self, text='Parameters: ', borderwidth=2,
            relief='groove', padding=5)
        ttk.Label(self, text='Job Specification:').grid(
            column=0, row=2, sticky=W, pady=2)
        outputframe = ttk.Frame(self, borderwidth=1, relief='sunken')
        outp_btnsframe = ttk.Frame(self, padding=(0, 10))
        self.grid(column=0, row=0, sticky=(N, S, W, E))
        inputframe.grid(column=0, row=1, sticky=(N, S, W, E), pady=10)
        outputframe.grid(column=0, row=3, sticky=(N, S, W, E))
        outp_btnsframe.grid(column=0, row=4, sticky=(N, S, W, E))
        self.root.columnconfigure(0, weight=1)
        self.root.rowconfigure(0, weight=1)
        self.columnconfigure(0, weight=1)
        self.rowconfigure(3, weight=1)
        self.fill_inputframe(inputframe)
        self.fill_outputframe(outputframe)
        self.fill_outp_btnsframe(outp_btnsframe)

    def fill_inputframe(self, inpframe):

        def make_jobframe():
            jobframe = ttk.Frame(inpframe, padding=(0, 5, 0, 10))
            jobframe.grid(column=0, row=0, sticky=(N, S, W, E))
            jobframe.columnconfigure(0, weight=0)
            jobframe.columnconfigure(1, weight=1)
            ttk.Label(jobframe, text='Job Name:').grid(
                column=0, row=0, pady=2, sticky=W)
            self.jobname_ent = ttk.Entry(jobframe, textvariable=self.jobname,
                validate='key', validatecommand=(vcmd, '%P'))
            ttk.Label(jobframe, text='Description:').grid(
                column=0, row=1, pady=2, sticky=W)
            self.descrip_ent = ttk.Entry(
                jobframe, textvariable=self.description, validate='key',
                validatecommand=(vcmd, '%P'))
            self.jobname_ent.grid(column=1, row=0, pady=2, sticky=(W, E),
                                  padx=(5, 0))
            self.descrip_ent.grid(column=1, row=1, pady=2, sticky=(W, E),
                                  padx=(5, 0))
            self.jobname_ent.focus_set()

        def make_dimframe():
            dimframe = ttk.Frame(inpframe, padding=(0, 10))
            dimframe.grid(column=0, row=1, sticky=(N, S, W, E))
            dimframe.columnconfigure(0, weight=0)
            dimframe.columnconfigure(1, weight=1)
            dimframe.columnconfigure(2, weight=0)
            dimframe.columnconfigure(3, weight=1)
            dimframe.columnconfigure(4, weight=0)
            dimframe.columnconfigure(5, weight=1)
            ttk.Label(dimframe, text='Width:').grid(
                column=0, row=0, sticky=W, padx=(0, 3))
            self.fullwidth_ent = ttk.Entry(dimframe, width=10,
                textvariable=self.fullwidth, validate='key',
                validatecommand=(vcmd, '%P'))
            ttk.Label(dimframe, text='Height:').grid(
                column=2, row=0, sticky=E, padx=(6, 3))
            self.height_ent = ttk.Entry(dimframe, width=10,
                textvariable=self.height, validate='key',
                validatecommand=(vcmd, '%P'))
            ttk.Label(dimframe, text='Depth:').grid(
                column=4, row=0, sticky=E, padx=(6, 3))
            self.depth_ent = ttk.Entry(dimframe, width=10,
                textvariable=self.depth, validate='key',
                validatecommand=(vcmd, '%P'))
            self.fullwidth_ent.grid(column=1, row=0, sticky=(W, E), padx=3)
            self.height_ent.grid(column=3, row=0, sticky=(W, E), padx=3)
            self.depth_ent.grid(column=5, row=0, sticky=(W, E), padx=3)

        def make_miscframe():
            miscframe = ttk.Frame(inpframe, padding=(0, 5))
            miscframe.grid(column=0, row=2, sticky=(N, S, W, E))
            miscframe.columnconfigure(0, weight=0)
            miscframe.columnconfigure(1, weight=0)
            miscframe.columnconfigure(2, weight=0)
            miscframe.columnconfigure(3, weight=0)
            miscframe.columnconfigure(4, weight=1)
            miscframe.columnconfigure(5, weight=1)
            miscframe.columnconfigure(6, weight=1)
            ttk.Label(miscframe, text='Fillers for which ends?').grid(
                column=0, columnspan=2, row=0, sticky=W, padx=(0, 2), pady=2)
            ttk.Radiobutton(miscframe, value='neither', text='Neither',
                            variable=self.fillers).grid(
                                column=2, row=0, sticky=W, padx=3, pady=2)
            ttk.Radiobutton(miscframe, value='left', text='Left',
                            variable=self.fillers).grid(
                                column=3, row=0, sticky=W, padx=3, pady=2)
            ttk.Radiobutton(miscframe, value='right', text='Right',
                            variable=self.fillers).grid(
                                column=4, row=0, sticky=W, padx=3, pady=2)
            ttk.Radiobutton(miscframe, value='both', text='Both',
                            variable=self.fillers).grid(
                                column=5, row=0, sticky=W, padx=3, pady=2)

            ttk.Label(miscframe, text='Material:').grid(
                column=1, row=1, sticky=(N, W), padx=4, pady=(15, 2))
            ttk.Label(miscframe, text='Thickness:').grid(
                column=2, row=1, sticky=W, padx=4, pady=(15, 2))

            ttk.Label(
                miscframe, text='Measure actual material thickness to the\n'
                                'nearest 0.01" and adjust values accordingly.'
            ).grid(column=3, columnspan=3, row=2, rowspan=2, sticky=(N,W),
                   padx=(8,4), pady=2)

            ttk.Label(miscframe, text='Primary:').grid(
                column=0, row=2, sticky=W, padx=(0, 2), pady=2)
            self.prim_material_cbx = ttk.Combobox(
                miscframe, textvariable=self.prim_material,
                width=max(map(len, materials)) - 2
            )
            self.prim_material_cbx['values'] = materials
            # Prevent direct editing of the value in the combobox:
            self.prim_material_cbx.state(['readonly'])
            # Call the `selection clear' method when the value changes. It looks
            # a bit odd visually without doing that.
            self.prim_material_cbx.bind('<<ComboboxSelected>>',
                                        self.prim_material_changed)
            self.prim_material_cbx.grid(column=1, row=2,
                                        sticky=W, padx=(6, 3), pady=2)
            ttk.Entry(miscframe, textvariable=self.prim_thickness,
                      width=6).grid(column=2, row=2, padx=6, pady=2)

            ttk.Label(miscframe, text='Doors:').grid(
                column=0, row=3, sticky=W, padx=(0, 2), pady=2)
            self.door_material_cbx = ttk.Combobox(
                miscframe, textvariable=self.door_material,
                width=max(map(len, materials)) - 2
            )
            self.door_material_cbx['values'] = materials
            # Prevent direct editing of the value in the combobox:
            self.door_material_cbx.state(['readonly'])
            # Call the `selection clear' method when the value changes. It looks
            # a bit odd visually without doing that.
            self.door_material_cbx.bind('<<ComboboxSelected>>',
                                        self.door_material_changed)
            self.door_material_cbx.grid(column=1, row=3,
                                        sticky=W, padx=(6, 3), pady=2)

            # ttk.Label(miscframe, text='Thickness:').grid(
            #     column=4, row=3, sticky=E, padx=4, pady=2)
            ttk.Entry(miscframe, textvariable=self.door_thickness,
                      width=6).grid(column=2, row=3, padx=6, pady=2)

            self.legs_thicker_btm_lbl = ttk.Label(
                miscframe, text='Mounting legs requires bottoms thicker than\n'
                                '3/4" so that leg mounting screws will grab.'
            )
            self.legs_thicker_btm_lbl.state(['disabled'])
            self.legs_thicker_btm_lbl.grid(
                column=3, columnspan=3, row=7, rowspan=2, sticky=(N,W),
                padx=(8, 4), pady=2
            )

            legs_chk = ttk.Checkbutton(
                miscframe, text='Mount legs on cabinets.',
                variable=self.legs, command=self.legs_changed,
                onvalue='yes', offvalue='no'
            ).grid(column=0, columnspan=3, row=6, sticky=W,
                   padx=2, pady=(15, 2))

            self.bottoms_lbl = ttk.Label(miscframe, text='Bottoms:')
            self.bottoms_lbl.state(['disabled'])
            self.bottoms_lbl.grid(
                column=0, row=9, sticky=W, padx=2, pady=(6, 2)
            )
            self.btm_material_lbl = ttk.Label(
                miscframe, textvariable=self.btm_material,
                width=max(map(len, materials)) - 2
            )
            self.btm_material_lbl.grid(column=1, row=9, sticky=W, padx=2, pady=(6, 2))
            self.bottom_thickness_ent = ttk.Entry(
                miscframe, textvariable=self.bottom_thickness, width=6
            )
            self.bottom_thickness_ent.state(['disabled'])
            self.bottom_thickness_ent.grid(column=2, row=9, padx=6, pady=(6, 2))

            self.stacked_btm_chk = ttk.Checkbutton(
                miscframe, text='Stack bottom panels:', variable=self.stacked_btm,
                command=self.stacked_btm_changed,
                onvalue='yes', offvalue='no')
            self.stacked_btm_chk.state(['disabled'])
            self.stacked_btm_chk.grid(column=0, columnspan=2, row=7, sticky=W,
                                      padx=(25, 2), pady=2)

#            ttk.Label(miscframe, text='Upper panel:').grid(
#                column=1, row=7, sticky=W, padx=(10, 2), pady=2)
            self.btmpanel1_thickness_ent = ttk.Entry(
                miscframe, textvariable=self.btmpanel1_thickness, width=6
            )
            self.btmpanel1_thickness_ent.state(['disabled'])
            self.btmpanel1_thickness_ent.grid(column=2, row=7, padx=6, pady=2)

#            ttk.Label(miscframe, text='Lower panel:').grid(
#                column=1, row=8, sticky=W, padx=(10, 2), pady=2)
            self.btmpanel2_thickness_ent = ttk.Entry(
                miscframe, textvariable=self.btmpanel2_thickness, width=6
            )
            self.btmpanel2_thickness_ent.state(['disabled'])
            self.btmpanel2_thickness_ent.grid(column=2, row=8, padx=6, pady=2)

            ttk.Label(miscframe, text='Doors per Cabinet:').grid(
                column=0, columnspan=2, row=10, sticky=W, padx=(0, 6), pady=(15, 2))
            drs_per_cab_rb1 = ttk.Radiobutton(
                miscframe, value=1, text='1', variable=self.doors_per_cab
            )
            # Do not allow selection of one door per cabinet. This can only be
            # enabled after major code changes throughout, to allow for upper
            # cabinet banks, variable height/width cabinets, etc.
            drs_per_cab_rb1.state(['disabled'])
            drs_per_cab_rb1.grid(column=2, row=10, sticky=W, padx=3, pady=(15, 2))
            ttk.Radiobutton(miscframe, value=2, text='2',
                variable=self.doors_per_cab).grid(
                    column=3, row=10, sticky=W, padx=3, pady=(15, 2))

        def make_buttonframe():
            buttonframe = ttk.Frame(inpframe, padding=(0, 12, 0, 0))
            buttonframe.grid(column=0, row=3, sticky=(N, S, W, E))
            buttonframe.columnconfigure(0, weight=1)
            buttonframe.columnconfigure(1, weight=1)
            buttonframe.columnconfigure(2, weight=1)
            buttonframe.rowconfigure(0, weight=1)
            self.calc_button = ttk.Button(buttonframe, text='Calculate',
                                          command=self.calculate_job)
            self.calc_button.state(['disabled'])
            clear_button = ttk.Button(buttonframe, text='Clear',
                                      command=self.clear_input)
            quit_button = ttk.Button(buttonframe, text='Quit',
                                     command=self.quit)
            self.calc_button.grid(column=0, row=0, sticky=E, padx=2)
            clear_button.grid(column=1, row=0, sticky=W, padx=2)
            quit_button.grid(column=2, row=0, padx=2)

        # Register our validate function to get its function ID. This is used
        # to disable the `Calculate' button if the fields necessary for
        # calculation are not filled in.
        vcmd = self.root.register(self.validate_entry)
        make_jobframe()
        make_dimframe()
        make_miscframe()
        make_buttonframe()
        inpframe.columnconfigure(0, weight=1)

    def fill_outputframe(self, outpframe):
        # self.output_lbl = ttk.Label(outpframe, textvariable=self.output,
        #                             font='TkFixedFont')
        # self.output_lbl.grid(column=0, row=0, sticky=(N, S, E, W), pady=(0, 50))
        outpframe.columnconfigure(0, weight=1)
        outpframe.columnconfigure(1, weight=0)
        outpframe.rowconfigure(0, weight=1)
        self.output_txt = Text(outpframe, height=3, relief='flat',
                               background='gray85', font='TkFixedFont')
        self.output_sb = ttk.Scrollbar(outpframe, orient='vertical',
                                       command=self.output_txt.yview)
        self.output_txt.configure(yscrollcommand=self.output_sb.set)
        self.output_txt.grid(column=0, row=0, sticky=(N, S, W, E))
        self.output_sb.grid(column=1, row=0, sticky=(N, S, E))
        self.output_txt.insert('end', self.output)
        self.output_txt.configure(state='disabled')

    def fill_outp_btnsframe(self, outp_btnsframe):
        outp_btnsframe.columnconfigure(0, weight=1)
        outp_btnsframe.columnconfigure(1, weight=1)
        outp_btnsframe.rowconfigure(0, weight=1)
        self.cutlist_button = ttk.Button(
            outp_btnsframe, text='Save Cutlist', command=self.save_cutlist)
        self.cutlist_button.state(['disabled'])
        self.panel_layout_btn = ttk.Button(
            outp_btnsframe, text='Optimize Panel Layout',
            command=self.optimize_panel_layout)
        self.panel_layout_btn.state(['disabled'])
        self.cutlist_button.grid(column=0, row=0, sticky=E, padx=2)
        self.panel_layout_btn.grid(column=1, row=0, sticky=W, padx=2)

    def validate_entry(self, value):
        if self.have_enough_info():
            self.calc_button.state(['!disabled'])
        else:
            self.calc_button.state(['disabled'])
        return True

    def have_enough_info(self):
        result = (self.jobname_ent.get() != ''
                  and self.fullwidth_ent.get() != ''
                  and self.height_ent.get() != ''
                  and self.depth_ent.get() != '')
        return result

    def prim_material_changed(self, e):
        self.prim_thickness.set(matl_thicknesses[self.prim_material.get()][0])
        self.prim_material_cbx.selection_clear()
        if self.legs.get() == 'yes':
            self.btm_material.set(self.prim_material.get())
            btm_thicknesses = matl_thicknesses[self.prim_material.get()][1]
            self.bottom_thickness.set(sum(btm_thicknesses))
            if len(btm_thicknesses) > 1:
                self.stacked_btm.set('yes')
                self.btmpanel1_thickness.set(btm_thicknesses[0])
                self.btmpanel1_thickness_ent.state(['!disabled'])
                self.btmpanel2_thickness.set(btm_thicknesses[1])
                self.btmpanel2_thickness_ent.state(['!disabled'])
                self.bottom_thickness_ent.state(['disabled'])
            else:
                self.stacked_btm.set('no')
                self.btmpanel1_thickness.set('')
                self.btmpanel1_thickness_ent.state(['disabled'])
                self.btmpanel2_thickness.set('')
                self.btmpanel2_thickness_ent.state(['disabled'])
                self.bottom_thickness_ent.state(['!disabled'])

    def door_material_changed(self, e):
        self.door_thickness.set(matl_thicknesses[self.door_material.get()][0])
        self.door_material_cbx.selection_clear()

    def legs_changed(self):
        if self.legs.get() == 'yes':
            self.legs_thicker_btm_lbl.state(['!disabled'])
            self.bottoms_lbl.state(['!disabled'])
            self.btm_material.set(self.prim_material.get())
            btm_thicknesses = matl_thicknesses[self.prim_material.get()][1]
            self.bottom_thickness.set(sum(btm_thicknesses))
            self.bottom_thickness_ent.state(['!disabled'])
            self.stacked_btm.set('no')
            self.stacked_btm_chk.state(['!disabled'])
            if len(btm_thicknesses) > 1:
                self.stacked_btm.set('yes')
                self.btmpanel1_thickness.set(btm_thicknesses[0])
                self.btmpanel1_thickness_ent.state(['!disabled'])
                self.btmpanel2_thickness.set(btm_thicknesses[1])
                self.btmpanel2_thickness_ent.state(['!disabled'])
                self.bottom_thickness_ent.state(['disabled'])
        else:
            self.legs_thicker_btm_lbl.state(['disabled'])
            self.bottoms_lbl.state(['disabled'])
            self.btm_material.set('')
            self.bottom_thickness.set('')
            self.bottom_thickness_ent.state(['disabled'])
            self.btmpanel1_thickness.set('')
            self.btmpanel1_thickness_ent.state(['disabled'])
            self.btmpanel2_thickness.set('')
            self.btmpanel2_thickness_ent.state(['disabled'])
            self.stacked_btm.set('no')
            self.stacked_btm_chk.state(['disabled'])

    def stacked_btm_changed(self):
        if self.stacked_btm.get() == 'yes':
            half_btm = float(self.bottom_thickness.get()) / 2
            self.btmpanel1_thickness_ent.state(['!disabled'])
            self.btmpanel1_thickness.set(half_btm)
            self.btmpanel2_thickness_ent.state(['!disabled'])
            self.btmpanel2_thickness.set(half_btm)
            self.bottom_thickness_ent.state(['disabled'])
        else:
            self.btmpanel1_thickness.set('')
            self.btmpanel1_thickness_ent.state(['disabled'])
            self.btmpanel2_thickness.set('')
            self.btmpanel2_thickness_ent.state(['disabled'])
            self.bottom_thickness_ent.state(['!disabled'])

    def btmpnl_thickness_changed(self, *args):
        if self.stacked_btm.get() == 'yes':
            if self.btmpanel1_thickness.get() == '':
                bp1 = 0.0
            else:
                bp1 = float(self.btmpanel1_thickness.get())
            if self.btmpanel2_thickness.get() == '':
                bp2 = 0.0
            else:
                bp2 = float(self.btmpanel2_thickness.get())
            new_thickness = bp1 + bp2
            if new_thickness == 0.0:
                thickness_str = ''
            else:
                thickness_str = str(new_thickness)
            self.bottom_thickness.set(thickness_str)

    def quit(self):
        # Destroying the app's top-level window quits the app.
        self.root.destroy()

    def clear_input(self):
        self.initialize_vars()
        self.legs_thicker_btm_lbl.state(['disabled'])
        self.bottoms_lbl.state(['disabled'])
        self.bottom_thickness_ent.state(['disabled'])
        self.btmpanel1_thickness_ent.state(['disabled'])
        self.btmpanel2_thickness_ent.state(['disabled'])
        self.stacked_btm_chk.state(['disabled'])
        self.calc_button.state(['disabled'])
        self.cutlist_button.state(['disabled'])
        self.panel_layout_btn.state(['disabled'])
        self.output_txt.configure(state='normal', height=3)
        self.output_txt.delete('1.0', 'end')
        self.output_txt.insert('end', self.output)
        self.output_txt.configure(state='disabled')

    def calculate_job(self):
        if self.legs.get() == 'no':
            bp_list = [float(self.prim_thickness.get())]
        else:
            if self.stacked_btm.get() == 'yes':
                bp1 = float(self.btmpanel1_thickness.get())
                bp2 = float(self.btmpanel2_thickness.get())
                bp_list = [bp1, bp2]
            else:
                bt = float(self.bottom_thickness.get())
                bp_list = [bt]
        cab_run = Run(float(self.fullwidth.get()),
                      float(self.height.get()),
                      float(self.depth.get()),
                      fillers=Ends.from_string(self.fillers.get()),
                      prim_material=self.prim_material.get(),
                      prim_thickness=float(self.prim_thickness.get()),
                      door_material=self.door_material.get(),
                      door_thickness=float(self.door_thickness.get()),
                      btmpanel_thicknesses=bp_list,
                      has_legs=yn_to_bool(self.legs.get()))
        if self.description.get() != '':
            self.job = job.Job(self.jobname.get(), cab_run,
                               self.description.get())
        else:
            self.job = job.Job(self.jobname.get(), cab_run)
<<<<<<< HEAD
        # Ensure output lines are no longer than 60 chars
        self.output = '\n'.join(wrap(self.job.specification, 60))
        lines = self.output.count('\n') + 1
        self.output_txt.configure(state='normal')
        self.output_txt.delete('1.0', 'end')
        self.output_txt.insert('end', self.output)
        self.output_txt.configure(state='disabled', height=lines + 1)
        self.output_txt.grid_configure(pady=0)
=======
        # Display the computed job specification, ensuring output lines are no
        # longer than 65 chars.
        self.output.set('\n'.join(wrap(self.job.specification, 65)))
        self.output_lbl.grid_configure(pady=0)
>>>>>>> f8e56a9b
        self.cutlist_button.state(['!disabled'])

    def save_cutlist(self):
        """Generate a cutlist pdf and save in file chosen by user."""
        filename = filedialog.asksaveasfilename(
            title='Filename to Save Cutlist As',
            parent=self.root,
            filetypes=(('PDF Files', '*.pdf'), ('All Files', '*')))
        if filename != '':
            cutlist.save_cutlist(filename, self.job)

    def optimize_panel_layout(self):
        pass


# gui.py ends here<|MERGE_RESOLUTION|>--- conflicted
+++ resolved
@@ -555,21 +555,15 @@
                                self.description.get())
         else:
             self.job = job.Job(self.jobname.get(), cab_run)
-<<<<<<< HEAD
-        # Ensure output lines are no longer than 60 chars
-        self.output = '\n'.join(wrap(self.job.specification, 60))
+        # Display the computed job specification, ensuring output lines are no
+        # longer than 65 chars.
+        self.output = '\n'.join(wrap(self.job.specification, 65))
         lines = self.output.count('\n') + 1
         self.output_txt.configure(state='normal')
         self.output_txt.delete('1.0', 'end')
         self.output_txt.insert('end', self.output)
         self.output_txt.configure(state='disabled', height=lines + 1)
-        self.output_txt.grid_configure(pady=0)
-=======
-        # Display the computed job specification, ensuring output lines are no
-        # longer than 65 chars.
-        self.output.set('\n'.join(wrap(self.job.specification, 65)))
-        self.output_lbl.grid_configure(pady=0)
->>>>>>> f8e56a9b
+        # self.output_txt.grid_configure(pady=0)
         self.cutlist_button.state(['!disabled'])
 
     def save_cutlist(self):
